--- conflicted
+++ resolved
@@ -89,11 +89,7 @@
             customer_tier = customer.loyalty_program_tier
             
             # If tier is classic 1 then make it classic
-<<<<<<< HEAD
-            if customer_tier == 'Classic 1':
-=======
             if customer_tier == 'Classic 1' or customer_tier == 'Classic 2':
->>>>>>> 6f88ffef
                 customer_tier = 'Classic'
             
             # Find matching tier discount
